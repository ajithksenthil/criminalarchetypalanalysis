--- conflicted
+++ resolved
@@ -686,13 +686,10 @@
                         help="Disable LLM calls if you have no OpenAI key.")
     parser.add_argument("--multi_modal", action="store_true",
                         help="Perform multi-modal clustering at the criminal level using Type 1 & Type 2 data.")
-<<<<<<< HEAD
     parser.add_argument("--train_proto_net", action="store_true",
                         help="Train a prototypical network on clustered event embeddings.")
-=======
     parser.add_argument("--use_tfidf", action="store_true",
                         help="Use TF-IDF embeddings instead of SentenceTransformer (offline mode).")
->>>>>>> 6dbf204b
     args = parser.parse_args()
 
     os.makedirs(args.output_dir, exist_ok=True)
