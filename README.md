# criminalarchetypalanalysis
Archetypal life event analysis for criminal psychoanalysis

<<<<<<< HEAD
## Running tests
Install dependencies with `pip` and run [pytest](https://docs.pytest.org/):

```bash
pip install -r requirements.txt  # if you maintain one
pytest
=======
## Installation

```bash
pip install -r requirements.txt
>>>>>>> c67b09b0
```<|MERGE_RESOLUTION|>--- conflicted
+++ resolved
@@ -1,17 +1,21 @@
 # criminalarchetypalanalysis
-Archetypal life event analysis for criminal psychoanalysis
 
-<<<<<<< HEAD
-## Running tests
-Install dependencies with `pip` and run [pytest](https://docs.pytest.org/):
+Archetypal life event analysis for criminal psychoanalysis.
 
-```bash
-pip install -r requirements.txt  # if you maintain one
-pytest
-=======
 ## Installation
+
+Install the project dependencies:
 
 ```bash
 pip install -r requirements.txt
->>>>>>> c67b09b0
-```+```
+
+## CLI Usage
+
+The `analysis_cli.py` command combines data loading, preprocessing and clustering. Provide the directory containing Type1 CSV files and, optionally, a Type2 CSV file.
+
+```bash
+python analysis_cli.py --type1_dir path/to/type1csvs --type2_csv path/to/type2.csv --n_clusters 5 --diagram state_transition.png [--lexical_impute]
+```
+
+This script loads the events, computes embeddings (optionally using lexical imputation), performs K‑Means clustering and generates a state transition diagram.